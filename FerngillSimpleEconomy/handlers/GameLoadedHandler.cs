--- conflicted
+++ resolved
@@ -98,22 +98,23 @@
 			setValue: val => ConfigModel.Instance.MaxCalculatedSupply = val,
 			min: 0
 		);
-
-		configMenu.AddNumberOption(
-			mod: manifest,
-<<<<<<< HEAD
+    
+    configMenu.AddNumberOption(
+			mod: manifest,
+			name: () => helper.Translation.Get("fse.config.MaxSupply"),
+			getValue: () => ConfigModel.Instance.MaxSupply,
+			setValue: val => ConfigModel.Instance.MaxSupply = val,
+			min: 0
+		);
+
+		configMenu.AddNumberOption(
+			mod: manifest,
 			name: () => helper.Translation.Get("fse.config.StdDevSupply"),
 			getValue: () => ConfigModel.Instance.StdDevSupply,
 			setValue: val => ConfigModel.Instance.StdDevSupply = val,
 			min: 0
 	  );
-=======
-			name: () => helper.Translation.Get("fse.config.MaxSupply"),
-			getValue: () => ConfigModel.Instance.MaxSupply,
-			setValue: val => ConfigModel.Instance.MaxSupply = val,
-			min: 0
-);
->>>>>>> f7c72b0b
+
 
 		configMenu.AddNumberOption(
 			mod: manifest,
